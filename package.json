--- conflicted
+++ resolved
@@ -33,11 +33,10 @@
     "@nestjs/terminus": "^11.0.0",
     "@nestjs/throttler": "^6.4.0",
     "@nestjs/typeorm": "^11.0.0",
-<<<<<<< HEAD
+
     "cache-manager": "^6.4.3",
-=======
     "@nestjs/websockets": "^11.1.2",
->>>>>>> 6b20c008
+
     "class-transformer": "^0.5.1",
     "class-validator": "^0.14.2",
     "compression": "^1.8.0",
